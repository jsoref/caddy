--- conflicted
+++ resolved
@@ -49,6 +49,7 @@
 
 	// obtain certificates for configs that need one, and reconfigure each
 	// config to use the certificates
+	finishedHosts := make(map[string]struct{})
 	for leEmail, cfgIndexes := range groupedConfigs {
 		// make client to service this email address with CA server
 		client, err := newClientPort(leEmail, optPort)
@@ -56,10 +57,15 @@
 			return configs, errors.New("error creating client: " + err.Error())
 		}
 
-<<<<<<< HEAD
 		// let's get free, trusted SSL certificates!
 		for _, idx := range cfgIndexes {
 			hostname := configs[idx].Host
+
+			// prevent duplicate efforts, for example, when host is served on multiple ports
+			if _, ok := finishedHosts[hostname]; ok {
+				continue
+			}
+			finishedHosts[hostname] = struct{}{}
 
 		Obtain:
 			certificate, failures := client.ObtainCertificate([]string{hostname}, true)
@@ -88,45 +94,6 @@
 								}
 								goto Obtain
 							}
-=======
-		// little bit of housekeeping; gather the hostnames into a slice
-		var hosts []string
-		for _, idx := range cfgIndexes {
-			// don't allow duplicates (happens when serving same host on multiple ports!)
-			var duplicate bool
-			for _, otherHost := range hosts {
-				if configs[idx].Host == otherHost {
-					duplicate = true
-					break
-				}
-			}
-			if !duplicate {
-				hosts = append(hosts, configs[idx].Host)
-			}
-		}
-
-		// client is ready, so let's get free, trusted SSL certificates!
-	Obtain:
-		certificates, failures := client.ObtainCertificates(hosts, true)
-		if len(failures) > 0 {
-			// Build an error string to return, using all the failures in the list.
-			var errMsg string
-
-			// If an error is because of updated SA, only prompt user for agreement once
-			var promptedForAgreement bool
-
-			for domain, obtainErr := range failures {
-				// If the failure was simply because the terms have changed, re-prompt and re-try
-				if tosErr, ok := obtainErr.(acme.TOSError); ok {
-					if !Agreed && !promptedForAgreement {
-						Agreed = promptUserAgreement(tosErr.Detail, true) // TODO: Use latest URL
-						promptedForAgreement = true
-					}
-					if Agreed {
-						err := client.AgreeToTOS()
-						if err != nil {
-							return configs, errors.New("error agreeing to updated terms: " + err.Error())
->>>>>>> b6326d40
 						}
 
 						// If user did not agree or it was any other kind of error, just append to the list of errors
